// #![no_std]
extern crate proc_macro;
extern crate syn;
#[macro_use]
extern crate quote;

use concordium_contracts_common::*;
use proc_macro::TokenStream;
use proc_macro2::Span;
use quote::ToTokens;
#[cfg(feature = "build-schema")]
use std::collections::HashMap;
use std::{
    collections::{BTreeMap, BTreeSet},
    convert::TryFrom,
    ops::Neg,
};
use syn::{
    parse::Parser, parse_macro_input, punctuated::*, spanned::Spanned, DataEnum, Ident, Meta, Token,
};

/// A helper to report meaningful compilation errors
/// - If applied to an Ok value they simply return the underlying value.
/// - If applied to `Err(e)` then `e` is turned into a compiler error.
fn unwrap_or_report(v: syn::Result<TokenStream>) -> TokenStream {
    match v {
        Ok(ts) => ts,
        Err(e) => e.to_compile_error().into(),
    }
}

fn attach_error<A>(mut v: syn::Result<A>, msg: &str) -> syn::Result<A> {
    if let Err(e) = v.as_mut() {
        let span = e.span();
        e.combine(syn::Error::new(span, msg));
    }
    v
}

/// Attributes that can be attached either to the init or receive method of a
/// smart contract.
struct OptionalArguments {
    /// If set, the contract can receive gTU.
    pub(crate) payable:       bool,
    /// If enabled, the function has access to logging facilities.
    pub(crate) enable_logger: bool,
    /// The function is a low-level one, with direct access to contract memory.
    pub(crate) low_level:     bool,
    /// Which type, if any, is the parameter type of the contract.
    /// This is used when generating schemas.
    pub(crate) parameter:     Option<syn::LitStr>,
    /// Which type, if any, is the return value of the contract.
    /// This is used when generating schemas.
    pub(crate) return_value:  Option<syn::LitStr>,
}

/// Attributes that can be attached to the initialization method.
struct InitAttributes {
    /// Name of the contract.
    pub(crate) contract: syn::LitStr,
    pub(crate) optional: OptionalArguments,
}

/// Attributes that can be attached to the receive method.
struct ReceiveAttributes {
    /// Name of the contract the method applies to.
    pub(crate) contract: syn::LitStr,
    /// Name of the method.
    pub(crate) name:     syn::LitStr,
    pub(crate) optional: OptionalArguments,
}

#[derive(Default)]
struct ParsedAttributes {
    /// We use BTreeSet to have consistent order of iteration when reporting
    /// errors.
    pub(crate) flags:  BTreeSet<syn::Ident>,
    /// We use BTreeMap to have consistent order of iteration when reporting
    /// errors.
    pub(crate) values: BTreeMap<syn::Ident, syn::LitStr>,
}

impl ParsedAttributes {
    /// Remove an attribute and return it, if present. The key must be a valid
    /// Rust identifier, otherwise this function will panic.
    pub(crate) fn extract_value(&mut self, key: &str) -> Option<syn::LitStr> {
        // This is not clean, constructing a new identifier with a call_site span.
        // But the only alternative I see is iterating over the map and locating the key
        // since Ident implements equality comparison with &str.
        let key = syn::Ident::new(key, Span::call_site());
        self.values.remove(&key)
    }

    /// Remove an attribute and return whether it was present.
    pub(crate) fn extract_flag(&mut self, key: &str) -> bool {
        // This is not clean, constructing a new identifier with a call_site span.
        // But the only alternative I see is iterating over the map and locating the key
        // since Ident implements equality comparison with &str.
        let key = syn::Ident::new(key, Span::call_site());
        self.flags.remove(&key)
    }

    /// If there are any remaining attributes signal an error. Otherwise return
    /// Ok(())
    pub(crate) fn report_all_attributes(self) -> syn::Result<()> {
        // TODO: Replace into_iter + map with into_keys when only supporting rust 1.54+
        let mut iter = self.flags.into_iter().chain(self.values.into_iter().map(|(k, _)| k));
        if let Some(ident) = iter.next() {
            let mut err =
                syn::Error::new(ident.span(), format!("Unrecognized attribute {}.", ident));
            for next_ident in iter {
                err.combine(syn::Error::new(
                    ident.span(),
                    format!("Unrecognized attribute {}.", next_ident),
                ));
            }
            Err(err)
        } else {
            Ok(())
        }
    }
}

/// Parse attributes ensuring there are no duplicate items.
fn parse_attributes<'a>(iter: impl IntoIterator<Item = &'a Meta>) -> syn::Result<ParsedAttributes> {
    let mut ret = ParsedAttributes::default();
    let mut errors = Vec::new();
    let mut duplicate_values = BTreeMap::new();
    let mut duplicate_flags = BTreeMap::new();
    for attr in iter.into_iter() {
        match attr {
            Meta::NameValue(mnv) => {
                if let Some(ident) = mnv.path.get_ident() {
                    if let syn::Lit::Str(ls) = &mnv.lit {
                        if let Some((existing_ident, _)) = ret.values.get_key_value(ident) {
                            let v = duplicate_values.entry(ident).or_insert_with(|| {
                                syn::Error::new(
                                    existing_ident.span(),
                                    format!("Duplicate attribute '{}'.", existing_ident),
                                )
                            });
                            v.combine(syn::Error::new(
                                ident.span(),
                                format!("'{}' also appears here.", ident),
                            ));
                        } else {
                            ret.values.insert(ident.clone(), ls.clone());
                        }
                    } else {
                        errors.push(syn::Error::new(
                            mnv.path.span(),
                            format!(
                                "Values of attribute must be string literals, e.g., '{} = \
                                 \"value\"'",
                                ident
                            ),
                        ));
                    }
                } else {
                    errors.push(syn::Error::new(
                        mnv.path.span(),
                        "Unrecognized attribute. Only attribute names consisting of a single \
                         identifier are recognized.",
                    ))
                }
            }
            Meta::Path(p) => {
                if let Some(ident) = p.get_ident() {
                    if let Some(existing_ident) = ret.flags.get(ident) {
                        let v = duplicate_flags.entry(ident).or_insert_with(|| {
                            syn::Error::new(
                                existing_ident.span(),
                                format!("Duplicate attribute '{}'.", existing_ident),
                            )
                        });
                        v.combine(syn::Error::new(
                            ident.span(),
                            format!("'{}' also appears here.", ident),
                        ));
                    } else {
                        ret.flags.insert(ident.clone());
                    }
                } else {
                    errors.push(syn::Error::new(
                        p.span(),
                        "Unrecognized attribute. Only attribute names consisting of a single \
                         identifier are recognized.",
                    ))
                }
            }
            Meta::List(p) => {
                errors.push(syn::Error::new(p.span(), "Unrecognized attribute."));
            }
        }
    }
    // TODO: Replace with into_values when least rust version becomes 1.54.
    let mut iter = errors
        .into_iter()
        .chain(duplicate_values.into_iter().map(|(_, v)| v))
        .chain(duplicate_flags.into_iter().map(|(_, v)| v));
    // If there are any errors we combine them.
    if let Some(err) = iter.next() {
        let mut err = err;
        for next_err in iter {
            err.combine(next_err);
        }
        Err(err)
    } else {
        Ok(ret)
    }
}

// Supported attributes for the init methods.

const INIT_ATTRIBUTE_PARAMETER: &str = "parameter";
const INIT_ATTRIBUTE_RETURN_VALUE: &str = "return_value";
const INIT_ATTRIBUTE_CONTRACT: &str = "contract";
const INIT_ATTRIBUTE_PAYABLE: &str = "payable";
const INIT_ATTRIBUTE_ENABLE_LOGGER: &str = "enable_logger";
const INIT_ATTRIBUTE_LOW_LEVEL: &str = "low_level";

fn parse_init_attributes<'a, I: IntoIterator<Item = &'a Meta>>(
    attrs: I,
) -> syn::Result<InitAttributes> {
    let mut attributes = parse_attributes(attrs)?;
    let contract: syn::LitStr =
        attributes.extract_value(INIT_ATTRIBUTE_CONTRACT).ok_or_else(|| {
            syn::Error::new(
                Span::call_site(),
                "A name for the contract must be provided, using the 'contract' attribute.\n\nFor \
                 example, #[init(contract = \"my-contract\")]",
            )
        })?;
    let parameter: Option<syn::LitStr> = attributes.extract_value(INIT_ATTRIBUTE_PARAMETER);
    let return_value: Option<syn::LitStr> = attributes.extract_value(INIT_ATTRIBUTE_RETURN_VALUE);
    let payable = attributes.extract_flag(INIT_ATTRIBUTE_PAYABLE);
    let enable_logger = attributes.extract_flag(INIT_ATTRIBUTE_ENABLE_LOGGER);
    let low_level = attributes.extract_flag(INIT_ATTRIBUTE_LOW_LEVEL);
    // Make sure that there are no unrecognized attributes. These would typically be
    // there due to an error. An improvement would be to find the nearest valid one
    // for each of them and report that in the error.
    attributes.report_all_attributes()?;
    Ok(InitAttributes {
        contract,
        optional: OptionalArguments {
            payable,
            enable_logger,
            low_level,
            parameter,
            return_value,
        },
    })
}

// Supported attributes for the receive methods.

const RECEIVE_ATTRIBUTE_PARAMETER: &str = "parameter";
const RECEIVE_ATTRIBUTE_RETURN_VALUE: &str = "return_value";
const RECEIVE_ATTRIBUTE_CONTRACT: &str = "contract";
const RECEIVE_ATTRIBUTE_NAME: &str = "name";
const RECEIVE_ATTRIBUTE_PAYABLE: &str = "payable";
const RECEIVE_ATTRIBUTE_ENABLE_LOGGER: &str = "enable_logger";
const RECEIVE_ATTRIBUTE_LOW_LEVEL: &str = "low_level";

fn parse_receive_attributes<'a, I: IntoIterator<Item = &'a Meta>>(
    attrs: I,
) -> syn::Result<ReceiveAttributes> {
    let mut attributes = parse_attributes(attrs)?;

    let contract = attributes.extract_value(RECEIVE_ATTRIBUTE_CONTRACT);
    let name = attributes.extract_value(RECEIVE_ATTRIBUTE_NAME);
    let parameter: Option<syn::LitStr> = attributes.extract_value(RECEIVE_ATTRIBUTE_PARAMETER);
    let return_value: Option<syn::LitStr> =
        attributes.extract_value(RECEIVE_ATTRIBUTE_RETURN_VALUE);
    let payable = attributes.extract_flag(RECEIVE_ATTRIBUTE_PAYABLE);
    let enable_logger = attributes.extract_flag(RECEIVE_ATTRIBUTE_ENABLE_LOGGER);
    let low_level = attributes.extract_flag(RECEIVE_ATTRIBUTE_LOW_LEVEL);
    // Make sure that there are no unrecognized attributes. These would typically be
    // there due to an error. An improvement would be to find the nearest valid one
    // for each of them and report that in the error.
    attributes.report_all_attributes()?;
    match (contract, name) {
        (Some(contract), Some(name)) => Ok(ReceiveAttributes {
            contract,
            name,
            optional: OptionalArguments {
                payable,
                enable_logger,
                low_level,
                parameter,
                return_value,
            },
        }),
        (Some(_), None) => Err(syn::Error::new(
            Span::call_site(),
            "A name for the method must be provided, using the 'name' attribute.\n\nFor example, \
             #[receive(name = \"receive\")]",
        )),
        (None, Some(_)) => Err(syn::Error::new(
            Span::call_site(),
            "A name for the method must be provided, using the 'contract' attribute.\n\nFor \
             example, #[receive(contract = \"my-contract\")]",
        )),
        (None, None) => Err(syn::Error::new(
            Span::call_site(),
            "A contract name and a name for the method must be provided, using the 'contract' and \
             'name' attributes.\n\nFor example, #[receive(contract = \"my-contract\", name = \
             \"receive\")]",
        )),
    }
}

// Return whether a attribute item is present.
fn contains_attribute<'a, I: IntoIterator<Item = &'a Meta>>(iter: I, name: &str) -> bool {
    iter.into_iter().any(|attr| attr.path().is_ident(name))
}

/// Derive the appropriate export for an annotated init function.
///
/// This macro requires the following items to be present
/// - `contract="<name>"` where *\<name\>* is the name of the smart contract and
///   the generated function is exported as this name prefixed with *init_*. The
///   name should be unique in the module, as a contract can only have one
///   init-function.
///
/// The annotated function must be of a specific type, which depends on the
/// enabled attributes. *Without* any of the optional attributes the function
/// must have a signature of
///
/// ```ignore
/// #[init(contract = "my_contract")]
/// fn some_init(ctx: &impl HasInitContext) -> InitResult<MyState> {...}
/// ```
///
/// Where the trait `HasInitContext` and the type `InitResult` are exposed from
/// `concordium-std` and `MyState` is the user-defined type for the contract
/// state.
///
/// # Optional attributes
///
/// ## `payable`: Make function accept an amount of CCD
/// Without setting the `payable` attribute, the generated function will reject
/// any non-zero amount of CCD supplied with the transaction. This means we are
/// required to explicitly mark our functions as `payable`, if they are to
/// accept CCD.
///
/// Setting the `payable` attribute changes the required signature to include an
/// extra argument of type `Amount`, allowing the function to access the amount
/// of CCD supplied with the transaction.
///
/// ### Example
/// ```ignore
/// #[init(contract = "my_contract", payable)]
/// fn some_init(ctx: &impl HasInitContext, amount: Amount) -> InitResult<MyState> {...}
/// ```
///
/// ## `enable_logger`: Function can access event logging
/// Setting the `enable_logger` attribute changes the required signature to
/// include an extra argument `&mut impl HasLogger`, allowing the function to
/// log events.
///
///
/// ### Example
/// ```ignore
/// #[init(contract = "my_contract", enable_logger)]
/// fn some_init(ctx: &impl HasInitContext, logger: &mut impl HasLogger) -> InitResult<MyState> {...}
/// ```
///
/// ## `low_level`: Manually deal with writing state bytes
/// Setting the `low_level` attribute disables the generated code for
/// serializing the contract state.
///
/// If `low_level` is set, the signature must contain an extra argument of type
/// `&mut ContractState` found in `concordium-std`, which gives access to
/// manipulating the contract state bytes directly. This means there is no need
/// to return the contract state and the return type becomes `InitResult<()>`.
///
/// ### Example
/// ```ignore
/// #[init(contract = "my_contract", low_level)]
/// fn some_init(ctx: &impl HasInitContext, state: &mut ContractState) -> InitResult<()> {...}
/// ```
///
/// ## `parameter="<Param>"`: Generate schema for parameter
/// To make schema generation to include the parameter for this function, add
/// the attribute `parameter` and set it equal to a string literal containing
/// the name of the type used for the parameter. The parameter type must
/// implement the SchemaType trait, which for most cases can be derived
/// automatically.
///
/// ### Example
/// ```ignore
/// #[derive(SchemaType)]
/// struct MyParam { ... }
///
/// #[init(contract = "my_contract", parameter = "MyParam")]
/// ```
///
/// ## `return_value="<ReturnValue>"`: Generate schema for return value
/// To make schema generation to include the return value for this function, add
/// the attribute `return_value` and set it equal to a string literal containing
/// the name of the type used for the return value. The return value type must
/// implement the SchemaType trait, which for most cases can be derived
/// automatically.
///
/// ### Example
/// ```ignore
/// #[derive(SchemaType)]
/// struct MyReturnValue { ... }
///
/// #[init(contract = "my_contract", return_value = "MyReturnValue")]
/// ```
#[proc_macro_attribute]
pub fn init(attr: TokenStream, item: TokenStream) -> TokenStream {
    unwrap_or_report(init_worker(attr, item))
}

fn init_worker(attr: TokenStream, item: TokenStream) -> syn::Result<TokenStream> {
    let ast: syn::ItemFn =
        attach_error(syn::parse(item), "#[init] can only be applied to functions.")?;

    let attrs = Punctuated::<Meta, Token![,]>::parse_terminated.parse(attr)?;

    let init_attributes = parse_init_attributes(&attrs)?;

    let contract_name = init_attributes.contract;

    let fn_name = &ast.sig.ident;
    let rust_export_fn_name = format_ident!("export_{}", fn_name);
    let wasm_export_fn_name = format!("init_{}", contract_name.value());

    if let Err(e) = ContractName::is_valid_contract_name(&wasm_export_fn_name) {
        return Err(syn::Error::new(contract_name.span(), e));
    }

    let amount_ident = format_ident!("amount");

    // Accumulate a list of required arguments, if the function contains a
    // different number of arguments, than elements in this vector, then the
    // strings are displayed as the expected arguments.
    let mut required_args = vec!["ctx: &impl HasInitContext"];

    let (setup_fn_optional_args, fn_optional_args) = contract_function_optional_args_tokens(
        &init_attributes.optional,
        &amount_ident,
        &mut required_args,
    );

    // TODO: refactor
    let mut out = if init_attributes.optional.low_level {
<<<<<<< HEAD
        required_args.push("state: &mut impl HasContractStateLL");
=======
        required_args.push("state: &mut impl HasContractState");
>>>>>>> c632f69e
        quote! {
            #[export_name = #wasm_export_fn_name]
            pub extern "C" fn #rust_export_fn_name(#amount_ident: concordium_std::Amount) -> i32 {
                use concordium_std::{trap, ExternContext, InitContextExtern, ContractStateLL, HasContractStateLL};
                #setup_fn_optional_args
                let ctx = ExternContext::<InitContextExtern>::open(());
                let mut state = ContractStateLL::open(());
                match #fn_name(&ctx, #(#fn_optional_args, )* &mut state) {
                    Ok(rv) => {
                        if rv.serial(&mut ReturnValue::open()).is_err() {
                            trap() // Could not serialize the return value (initialization fails).
                        }
                        0
                    },
                    Err(reject) => {
                        let reject = Reject::from(reject);
                        let code = reject.error_code.get();
                        if code < 0 {
                            if let Some(rv) = reject.return_value {
                                if ReturnValue::open().write_all(&rv).is_err() {
                                    trap() // Could not serialize the return value.
                                }
                            }
                            code
                        } else {
                            trap() // precondition violation
                        }
                    }
                }
            }
        }
    } else {
        required_args.push("state: &mut impl HasContractStateHL");
        quote! {
            #[export_name = #wasm_export_fn_name]
            pub extern "C" fn #rust_export_fn_name(amount: concordium_std::Amount) -> i32 {
<<<<<<< HEAD
                use concordium_std::{trap, ExternContext, InitContextExtern, ContractStateHL, HasContractStateHL};
                #setup_fn_optional_args
                let ctx = ExternContext::<InitContextExtern>::open(());
                let state_ll = Rc::new(RefCell::new(ContractStateLL::open(())));
                let mut allocator = ContractStateHL::open(Rc::clone(&state_ll));
                match #fn_name(&ctx, #(#fn_optional_args, )* &mut allocator) {
                    Ok(state) => {
                        state.store(&[], state_ll);
=======
                use concordium_std::{trap, ExternContext, InitContextExtern, ContractState, ReturnValue};
                #setup_fn_optional_args
                let ctx = ExternContext::<InitContextExtern>::open(());
                match #fn_name(&ctx, #(#fn_optional_args),*) {
                    Ok((rv, state)) => {
                        if rv.serial(&mut ReturnValue::open()).is_err() {
                            trap() // Could not serialize the return value (initialization fails).
                        }
                        let mut state_bytes = ContractState::open(());
                        if state.serial(&mut state_bytes).is_err() {
                            trap() // Could not initialize contract.
                        };
>>>>>>> c632f69e
                        0
                    },
                    Err(reject) => {
                        let reject = Reject::from(reject);
                        let code = reject.error_code.get();
                        if code < 0 {
                            if let Some(rv) = reject.return_value {
                                if ReturnValue::open().write_all(&rv).is_err() {
                                    trap() // Could not serialize the return value.
                                }
                            }
                            code
                        } else {
                            trap() // precondition violation
                        }
                    }
                }
            }
        }
    };

    let arg_count = ast.sig.inputs.len();
    if arg_count != required_args.len() {
        return Err(syn::Error::new(
            ast.sig.inputs.span(),
            format!(
                "Incorrect number of function arguments, the expected arguments are ({}) ",
                required_args.join(", ")
            ),
        ));
    }

    // Embed a schema for the parameter and return value if the corresponding
    // attribute is set.
    let parameter_option = init_attributes.optional.parameter.map(|a| a.value());
    let return_value_option = init_attributes.optional.return_value.map(|a| a.value());
    out.extend(contract_function_schema_tokens(
        parameter_option,
        return_value_option,
        rust_export_fn_name,
        wasm_export_fn_name,
    ));

    ast.to_tokens(&mut out);

    Ok(out.into())
}

/// Derive the appropriate export for an annotated receive function.
///
/// This macro requires the following items to be present
/// - `contract = "<contract-name>"` where *\<contract-name\>* is the name of
///   the smart contract.
/// - `name = "<receive-name>"` where *\<receive-name\>* is the name of the
///   receive function. The generated function is exported as
///   `<contract-name>.<receive-name>`. Contract name and receive name is
///   required to be unique in the module.
///
/// The annotated function must be of a specific type, which depends on the
/// enabled attributes. *Without* any of the optional attributes the function
/// must have a signature of
///
/// ```ignore
/// #[receive(contract = "my_contract", name = "some_receive")]
/// fn contract_receive<A: HasActions>(ctx: &impl HasReceiveContext, state: &mut MyState) -> ReceiveResult<A> {...}
/// ```
///
/// Where the `HasAction`, `HasReceiveContext` traits and the type
/// `ReceiveResult` are exposed from `concordium-std` and `MyState` is the
/// user-defined type for the contract state.
///
/// # Optional attributes
///
/// ## `payable`: Make function accept an amount of CCD
/// Without setting the `payable` attribute, the function will reject any
/// non-zero amount of CCD, supplied with the transaction. This means we are
/// required to explicitly mark our functions as `payable`, if they are to
/// accept CCD.
///
/// Setting the `payable` attribute changes the required signature to include an
/// extra argument of type `Amount`, allowing the function to access the amount
/// of CCD supplied with the transaction.
///
/// ### Example
/// ```ignore
/// #[receive(contract = "my_contract", name = "some_receive", payable)]
/// fn contract_receive<A: HasActions>(ctx: &impl HasReceiveContext, amount: Amount, state: &mut MyState) -> ReceiveResult<A> {...}
/// ```
///
/// ## `enable_logger`: Function can access event logging
/// Setting the `enable_logger` attribute changes the required signature to
/// include an extra argument `&mut impl HasLogger`, allowing the function to
/// log events.
///
///
/// ### Example
/// ```ignore
/// #[receive(contract = "my_contract", name = "some_receive", enable_logger)]
/// fn contract_receive<A: HasActions>(ctx: &impl HasReceiveContext, logger: &mut impl HasLogger, state: &mut MyState) -> ReceiveResult<A> {...}
/// ```
///
/// ## `low_level`: Manually deal with writing state bytes
/// Setting the `low_level` attribute disables the generated code for
/// serializing the contract state.
///
/// If `low_level` is set, instead of the user-defined state type in the
/// signature, the state argument becomes the type `&mut ContractState` found in
/// `concordium-std`, which gives access to manipulating the contract state
/// bytes directly.
///
/// ### Example
/// ```ignore
/// #[receive(contract = "my_contract", name = "some_receive", low_level)]
/// fn contract_receive<A: HasActions>(ctx: &impl HasReceiveContext, state: &mut ContractState) -> ReceiveResult<A> {...}
/// ```
///
/// ## `parameter="<Param>"`: Generate schema for parameter
/// To make schema generation include the parameter for this function, add
/// the attribute `parameter` and set it equal to a string literal containing
/// the name of the type used for the parameter. The parameter type must
/// implement the SchemaType trait, which for most cases can be derived
/// automatically.
///
/// ### Example
/// ```ignore
/// #[derive(SchemaType)]
/// struct MyParam { ... }
///
/// #[receive(contract = "my_contract", name = "some_receive", parameter = "MyParam")]
/// fn contract_receive<A: HasActions>(ctx: &impl HasReceiveContext, state: &mut MyState) -> ReceiveResult<A> {...}
/// ```
#[proc_macro_attribute]
pub fn receive(attr: TokenStream, item: TokenStream) -> TokenStream {
    unwrap_or_report(receive_worker(attr, item))
}

fn receive_worker(attr: TokenStream, item: TokenStream) -> syn::Result<TokenStream> {
    let ast: syn::ItemFn =
        attach_error(syn::parse(item), "#[receive] can only be applied to functions.")?;

    let attrs = Punctuated::<Meta, Token![,]>::parse_terminated.parse(attr)?;

    let receive_attributes = parse_receive_attributes(&attrs)?;

    let contract_name = receive_attributes.contract;

    let method_name = receive_attributes.name;

    let fn_name = &ast.sig.ident;
    let rust_export_fn_name = format_ident!("export_{}", fn_name);
    let wasm_export_fn_name = format!("{}.{}", contract_name.value(), method_name.value());

    // Validate the contract name independently to ensure that it doesn't contain a
    // '.' as this causes a subtle error when receive names are being split.
    let contract_name_validation =
        ContractName::is_valid_contract_name(&format!("init_{}", contract_name.value()))
            .map_err(|e| syn::Error::new(contract_name.span(), e));

    let receive_name_validation = ReceiveName::is_valid_receive_name(&wasm_export_fn_name)
        .map_err(|e| syn::Error::new(method_name.span(), e));

    match (contract_name_validation, receive_name_validation) {
        (Err(mut e0), Err(e1)) => {
            e0.combine(e1);
            return Err(e0);
        }
        (Err(e), _) => return Err(e),
        (_, Err(e)) => return Err(e),
        _ => (),
    };

    let amount_ident = format_ident!("amount");

    // Accumulate a list of required arguments, if the function contains a
    // different number of arguments, than elements in this vector, then the
    // strings are displayed as the expected arguments.
    let mut required_args = vec!["ctx: &impl HasReceiveContext", "host: &mut impl HasHost"];

    let (setup_fn_optional_args, fn_optional_args) = contract_function_optional_args_tokens(
        &receive_attributes.optional,
        &amount_ident,
        &mut required_args,
    );

    // TODO: refactor
    let mut out = if receive_attributes.optional.low_level {
<<<<<<< HEAD
        required_args.push("state: &mut impl HasContractStateLL");
        quote! {
            #[export_name = #wasm_export_fn_name]
            pub extern "C" fn #rust_export_fn_name(#amount_ident: concordium_std::Amount) -> i32 {
                use concordium_std::{SeekFrom, ContractStateLL, HasContractStateLL, Logger, ReceiveContextExtern, ExternContext};
                #setup_fn_optional_args
                let ctx = ExternContext::<ReceiveContextExtern>::open(());
                let mut state = ContractStateLL::open(());
                let res: Result<Action, _> = #fn_name(&ctx, #(#fn_optional_args, )* &mut state);
                match res {
                    Ok(act) => {
                        act.tag() as i32
=======
        quote! {
            #[export_name = #wasm_export_fn_name]
            pub extern "C" fn #rust_export_fn_name(#amount_ident: concordium_std::Amount) -> i32 {
                use concordium_std::{SeekFrom, ContractState, Logger, ReceiveContextExtern, ExternContext, ExternLowLevelHost};
                #setup_fn_optional_args
                let ctx = ExternContext::<ReceiveContextExtern>::open(());
                let mut host = ExternLowLevelHost::default();
                match #fn_name(&ctx, &mut host, #(#fn_optional_args, )*) {
                    Ok(rv) => {
                        if rv.serial(&mut ReturnValue::open()).is_err() {
                            trap() // Could not serialize the return value.
                        }
                        0
>>>>>>> c632f69e
                    }
                    Err(reject) => {
                        let reject = Reject::from(reject);
                        let code = reject.error_code.get();
                        if code < 0 {
                            if let Some(rv) = reject.return_value {
                                if ReturnValue::open().write_all(&rv).is_err() {
                                    trap() // Could not serialize the return value.
                                }
                            }
                            code
                        } else {
                            trap() // precondition violation
                        }
                    }
                }
            }
        }
    } else {
<<<<<<< HEAD
        required_args.push("state: &mut impl Persistable");
        required_args.push("allocator: &mut impl HasContractStateHL");

        quote! {
            #[export_name = #wasm_export_fn_name]
            pub extern "C" fn #rust_export_fn_name(#amount_ident: concordium_std::Amount) -> i32 {
                use concordium_std::{SeekFrom, ContractStateHL, HasContractStateHL, Logger, trap};
                #setup_fn_optional_args
                let ctx = ExternContext::<ReceiveContextExtern>::open(());
                let state_ll = Rc::new(RefCell::new(ContractStateLL::open(())));
                let mut allocator = ContractStateHL::open(Rc::clone(&state_ll));
                if let Ok(mut state) = Persistable::load(&[], state_ll) {
                    let res: Result<Action, _> = #fn_name(&ctx, #(#fn_optional_args, )* &mut state, &mut allocator);
                    match res {
                        Ok(act) => {
                            act.tag() as i32
=======
        quote! {
            #[export_name = #wasm_export_fn_name]
            pub extern "C" fn #rust_export_fn_name(#amount_ident: concordium_std::Amount) -> i32 {
                use concordium_std::{SeekFrom, ContractState, Logger, ExternHost, trap};
                #setup_fn_optional_args
                let ctx = ExternContext::<ReceiveContextExtern>::open(());
                let mut state_bytes = ContractState::open(());
                if let Ok(state) = (&mut state_bytes).get() {
                    let mut host = ExternHost { state };
                    match #fn_name(&ctx, &mut host, #(#fn_optional_args, )*) {
                        Ok(rv) => {
                            let res = state_bytes
                                .seek(SeekFrom::Start(0))
                                .and_then(|_| host.state().serial(&mut state_bytes))
                                .and_then(|_| rv.serial(&mut ReturnValue::open()));
                            if res.is_err() {
                                trap() // Could not serialize state or return value.
                            }
                            0
>>>>>>> c632f69e
                        }
                        Err(reject) => {
                            let reject = Reject::from(reject);
                            let code = reject.error_code.get();
                            if code < 0 {
                                if let Some(rv) = reject.return_value {
                                    if ReturnValue::open().write_all(&rv).is_err() {
                                        trap() // Could not serialize the return value.
                                    }
                                }
                                code
                            } else {
                                trap() // precondition violation
                            }
                        }
                    }
                } else {
                    trap() // Could not fully read state.
                }
            }
        }
    };

    let arg_count = ast.sig.inputs.len();
    if arg_count != required_args.len() {
        return Err(syn::Error::new(
            ast.sig.inputs.span(),
            format!(
                "Incorrect number of function arguments, the expected arguments are ({}) ",
                required_args.join(", ")
            ),
        ));
    }

    // Embed a schema for the parameter and return value if the corresponding
    // attribute is set.
    let parameter_option = receive_attributes.optional.parameter.map(|a| a.value());
    let return_value_option = receive_attributes.optional.return_value.map(|a| a.value());
    out.extend(contract_function_schema_tokens(
        parameter_option,
        return_value_option,
        rust_export_fn_name,
        wasm_export_fn_name,
    ));
    // add the original function to the output as well.
    ast.to_tokens(&mut out);
    Ok(out.into())
}

/// Generate tokens for some of the optional arguments, based on the attributes.
/// Returns a pair, where the first entry is tokens for setting up the arguments
/// and the second entry is a Vec of the argument names as tokens.
///
/// It also mutates a vector of required arguments with the expected type
/// signature of each.
fn contract_function_optional_args_tokens(
    optional: &OptionalArguments,
    amount_ident: &syn::Ident,
    required_args: &mut Vec<&str>,
) -> (proc_macro2::TokenStream, Vec<proc_macro2::TokenStream>) {
    let mut setup_fn_args = proc_macro2::TokenStream::new();
    let mut fn_args = vec![];
    if optional.payable {
        required_args.push("amount: Amount");
        fn_args.push(quote!(#amount_ident));
    } else {
        setup_fn_args.extend(quote! {
            if #amount_ident.micro_ccd != 0 {
                return concordium_std::Reject::from(concordium_std::NotPayableError).error_code.get();
            }
        });
    };

    if optional.enable_logger {
        required_args.push("logger: &mut impl HasLogger");
        let logger_ident = format_ident!("logger");
        setup_fn_args.extend(quote!(let mut #logger_ident = concordium_std::Logger::init();));
        fn_args.push(quote!(&mut #logger_ident));
    }
    (setup_fn_args, fn_args)
}

#[cfg(feature = "build-schema")]
fn contract_function_schema_tokens(
    parameter_option: Option<String>,
    return_value_option: Option<String>,
    rust_name: syn::Ident,
    wasm_name: String,
) -> proc_macro2::TokenStream {
    let construct_schema_bytes = match (parameter_option, return_value_option) {
        (Some(parameter_ty), Some(return_value_ty)) => {
            let parameter_ident = syn::Ident::new(&parameter_ty, Span::call_site());
            let return_value_ident = syn::Ident::new(&return_value_ty, Span::call_site());
            Some(quote! {
                let parameter = <#parameter_ident as schema::SchemaType>::get_type();
                let return_value = <#return_value_ident as schema::SchemaType>::get_type();
                let schema_bytes = concordium_std::to_bytes(&schema::Function::Both { parameter, return_value });
            })
        }
        (Some(parameter_ty), None) => {
            let parameter_ident = syn::Ident::new(&parameter_ty, Span::call_site());
            Some(quote! {
                let parameter = <#parameter_ident as schema::SchemaType>::get_type();
                let schema_bytes = concordium_std::to_bytes(&schema::Function::Parameter(parameter));
            })
        }
        (None, Some(return_value_ty)) => {
            let return_value_ident = syn::Ident::new(&return_value_ty, Span::call_site());
            Some(quote! {
                let return_value = <#return_value_ident as schema::SchemaType>::get_type();
                let schema_bytes = concordium_std::to_bytes(&schema::Function::ReturnValue(return_value));
            })
        }
        _ => None,
    };

    // Only produce the schema function if the parameter or return_value attribute
    // was set.
    if let Some(construct_schema_bytes) = construct_schema_bytes {
        let schema_name = format!("concordium_schema_function_{}", wasm_name);
        let schema_ident = format_ident!("concordium_schema_function_{}", rust_name);
        quote! {
            #[export_name = #schema_name]
            pub extern "C" fn #schema_ident() -> *mut u8 {
                #construct_schema_bytes
                concordium_std::put_in_memory(&schema_bytes)
            }
        }
    } else {
        proc_macro2::TokenStream::new()
    }
}

#[cfg(not(feature = "build-schema"))]
fn contract_function_schema_tokens(
    _parameter_option: Option<String>,
    _return_value_option: Option<String>,
    _rust_name: syn::Ident,
    _wasm_name: String,
) -> proc_macro2::TokenStream {
    proc_macro2::TokenStream::new()
}

/// Derive the Deserial trait. See the documentation of `derive(Serial)` for
/// details and limitations.
///
/// In addition to the attributes supported by `derive(Serial)`, this derivation
/// macro supports the `ensure_ordered` attribute. If applied to a field the
/// of type `BTreeMap` or `BTreeSet` deserialization will additionally ensure
/// that the keys are in strictly increasing order. By default deserialization
/// only ensures uniqueness.
///
/// # Example
/// ``` ignore
/// #[derive(Deserial)]
/// struct Foo {
///     #[concordium(size_length = 1, ensure_ordered)]
///     bar: BTreeSet<u8>,
/// }
/// ```
#[proc_macro_derive(Deserial, attributes(concordium))]
pub fn deserial_derive(input: TokenStream) -> TokenStream {
    let ast = parse_macro_input!(input);
    unwrap_or_report(impl_deserial(&ast))
}

/// The prefix used in field attributes: `#[concordium(attr = "something")]`
const CONCORDIUM_FIELD_ATTRIBUTE: &str = "concordium";

/// A list of valid concordium field attributes
const VALID_CONCORDIUM_FIELD_ATTRIBUTES: [&str; 3] = ["size_length", "ensure_ordered", "rename"];

fn get_concordium_field_attributes(attributes: &[syn::Attribute]) -> syn::Result<Vec<syn::Meta>> {
    attributes
        .iter()
        // Keep only concordium attributes
        .flat_map(|attr| match attr.parse_meta() {
            Ok(syn::Meta::List(list)) if list.path.is_ident(CONCORDIUM_FIELD_ATTRIBUTE) => {
                list.nested
            }
            _ => syn::punctuated::Punctuated::new(),
        })
        // Ensure only valid attributes and unwrap NestedMeta
        .map(|nested| match nested {
            syn::NestedMeta::Meta(meta) => {
                let path = meta.path();
                if VALID_CONCORDIUM_FIELD_ATTRIBUTES.iter().any(|&attr| path.is_ident(attr)) {
                    Ok(meta)
                } else {
                    Err(syn::Error::new(meta.span(),
                        format!("The attribute '{}' is not supported as a concordium field attribute.",
                        path.to_token_stream())
                    ))
                }
            }
            lit => Err(syn::Error::new(lit.span(), "Literals are not supported in a concordium field attribute.")),
        })
        .collect()
}

fn find_field_attribute_value(
    attributes: &[syn::Attribute],
    target_attr: &str,
) -> syn::Result<Option<syn::Lit>> {
    let target_attr = format_ident!("{}", target_attr);
    let attr_values: Vec<_> = get_concordium_field_attributes(attributes)?
        .into_iter()
        .filter_map(|nested_meta| match nested_meta {
            syn::Meta::NameValue(value) if value.path.is_ident(&target_attr) => Some(value.lit),
            _ => None,
        })
        .collect();
    if attr_values.is_empty() {
        return Ok(None);
    }
    if attr_values.len() > 1 {
        let mut init_error = syn::Error::new(
            attr_values[1].span(),
            format!("Attribute '{}' should only be specified once.", target_attr),
        );
        for other in attr_values.iter().skip(2) {
            init_error.combine(syn::Error::new(
                other.span(),
                format!("Attribute '{}' should only be specified once.", target_attr),
            ))
        }
        Err(init_error)
    } else {
        Ok(Some(attr_values[0].clone()))
    }
}

fn find_length_attribute(attributes: &[syn::Attribute]) -> syn::Result<Option<u32>> {
    let value = match find_field_attribute_value(attributes, "size_length")? {
        Some(v) => v,
        None => return Ok(None),
    };

    // Save the span to be used in errors.
    let value_span = value.span();

    let value = match value {
        syn::Lit::Int(int) => int,
        _ => return Err(syn::Error::new(value_span, "Length attribute value must be an integer.")),
    };
    let value = match value.base10_parse() {
        Ok(v) => v,
        _ => {
            return Err(syn::Error::new(
                value_span,
                "Length attribute value must be a base 10 integer.",
            ))
        }
    };
    match value {
        1 | 2 | 4 | 8 => Ok(Some(value)),
        _ => Err(syn::Error::new(value_span, "Length info must be either 1, 2, 4, or 8.")),
    }
}

/// Find a 'rename' attribute and return its value and span.
/// Checks that the attribute is only defined once and that the value is a
/// string.
#[cfg(feature = "build-schema")]
fn find_rename_attribute(attributes: &[syn::Attribute]) -> syn::Result<Option<(String, Span)>> {
    let value = match find_field_attribute_value(attributes, "rename")? {
        Some(v) => v,
        None => return Ok(None),
    };

    match value {
        syn::Lit::Str(value) => Ok(Some((value.value(), value.span()))),
        _ => Err(syn::Error::new(value.span(), "Rename attribute value must be a string.")),
    }
}

/// Check for name collisions by inserting the name in the HashMap.
/// On collisions it returns a combined error pointing to the previous and new
/// definition.
#[cfg(feature = "build-schema")]
fn check_for_name_collisions(
    used_names: &mut HashMap<String, Span>,
    new_name: &str,
    new_span: Span,
) -> syn::Result<()> {
    if let Some(used_span) = used_names.insert(String::from(new_name), new_span) {
        let error_msg = format!("the name `{}` is defined multiple times", new_name);
        let mut error_at_first_def = syn::Error::new(used_span, &error_msg);
        let error_at_second_def = syn::Error::new(new_span, &error_msg);

        // Combine the errors to show both at once
        error_at_first_def.combine(error_at_second_def);

        return Err(error_at_first_def);
    }
    Ok(())
}

fn impl_deserial_field(
    f: &syn::Field,
    ident: &syn::Ident,
    source: &syn::Ident,
) -> syn::Result<proc_macro2::TokenStream> {
    let concordium_attributes = get_concordium_field_attributes(&f.attrs)?;
    let ensure_ordered = contains_attribute(&concordium_attributes, "ensure_ordered");
    let size_length = find_length_attribute(&f.attrs)?;
    let has_ctx = ensure_ordered || size_length.is_some();
    let ty = &f.ty;
    if has_ctx {
        // Default size length is u32, i.e. 4 bytes.
        let l = format_ident!("U{}", 8 * size_length.unwrap_or(4));
        Ok(quote! {
            let #ident = <#ty as concordium_std::DeserialCtx>::deserial_ctx(concordium_std::schema::SizeLength::#l, #ensure_ordered, #source)?;
        })
    } else {
        Ok(quote! {
            let #ident = <#ty as Deserial>::deserial(#source)?;
        })
    }
}

fn impl_deserial(ast: &syn::DeriveInput) -> syn::Result<TokenStream> {
    let data_name = &ast.ident;

    let span = ast.span();

    let read_ident = format_ident!("__R", span = span);

    let (impl_generics, ty_generics, where_clauses) = ast.generics.split_for_impl();

    let source_ident = Ident::new("source", Span::call_site());

    let body_tokens = match ast.data {
        syn::Data::Struct(ref data) => {
            let mut names = proc_macro2::TokenStream::new();
            let mut field_tokens = proc_macro2::TokenStream::new();
            let return_tokens = match data.fields {
                syn::Fields::Named(_) => {
                    for field in data.fields.iter() {
                        let field_ident = field.ident.clone().unwrap(); // safe since named fields.
                        field_tokens.extend(impl_deserial_field(
                            field,
                            &field_ident,
                            &source_ident,
                        ));
                        names.extend(quote!(#field_ident,))
                    }
                    quote!(Ok(#data_name{#names}))
                }
                syn::Fields::Unnamed(_) => {
                    for (i, f) in data.fields.iter().enumerate() {
                        let field_ident = format_ident!("x_{}", i);
                        field_tokens.extend(impl_deserial_field(f, &field_ident, &source_ident));
                        names.extend(quote!(#field_ident,))
                    }
                    quote!(Ok(#data_name(#names)))
                }
                _ => quote!(Ok(#data_name{})),
            };
            quote! {
                #field_tokens
                #return_tokens
            }
        }
        syn::Data::Enum(ref data) => {
            let mut matches_tokens = proc_macro2::TokenStream::new();
            let source = Ident::new("source", Span::call_site());
            let size = if data.variants.len() <= 256 {
                format_ident!("u8")
            } else if data.variants.len() <= 256 * 256 {
                format_ident!("u16")
            } else {
                return Err(syn::Error::new(
                    ast.span(),
                    "[derive(Deserial)]: Too many variants. Maximum 65536 are supported.",
                ));
            };
            for (i, variant) in data.variants.iter().enumerate() {
                let (field_names, pattern) = match variant.fields {
                    syn::Fields::Named(_) => {
                        let field_names: Vec<_> = variant
                            .fields
                            .iter()
                            .map(|field| field.ident.clone().unwrap())
                            .collect();
                        (field_names.clone(), quote! { {#(#field_names),*} })
                    }
                    syn::Fields::Unnamed(_) => {
                        let field_names: Vec<_> = variant
                            .fields
                            .iter()
                            .enumerate()
                            .map(|(i, _)| format_ident!("x_{}", i))
                            .collect();
                        (field_names.clone(), quote! { ( #(#field_names),* ) })
                    }
                    syn::Fields::Unit => (Vec::new(), proc_macro2::TokenStream::new()),
                };

                let field_tokens: proc_macro2::TokenStream = field_names
                    .iter()
                    .zip(variant.fields.iter())
                    .map(|(name, field)| impl_deserial_field(field, name, &source))
                    .collect::<syn::Result<proc_macro2::TokenStream>>()?;
                let idx_lit = syn::LitInt::new(i.to_string().as_str(), Span::call_site());
                let variant_ident = &variant.ident;
                matches_tokens.extend(quote! {
                    #idx_lit => {
                        #field_tokens
                        Ok(#data_name::#variant_ident#pattern)
                    },
                })
            }
            quote! {
                let idx = #size::deserial(#source)?;
                match idx {
                    #matches_tokens
                    _ => Err(Default::default())
                }
            }
        }
        _ => unimplemented!("#[derive(Deserial)] is not implemented for union."),
    };
    let gen = quote! {
        #[automatically_derived]
        impl #impl_generics Deserial for #data_name #ty_generics #where_clauses {
            fn deserial<#read_ident: Read>(#source_ident: &mut #read_ident) -> ParseResult<Self> {
                #body_tokens
            }
        }
    };
    Ok(gen.into())
}

/// Derive the Serial trait for the type.
///
/// If the type is a struct all fields must implement the Serial trait. If the
/// type is an enum then all fields of each of the enums must implement the
/// Serial trait.
///
///
/// Collections (Vec, BTreeMap, BTreeSet) and strings (String, str) are by
/// default serialized by prepending the number of elements as 4 bytes
/// little-endian. If this is too much or too little, fields of the above types
/// can be annotated with `size_length`.
///
/// The value of this field is the number of bytes that will be used for
/// encoding the number of elements. Supported values are 1, 2, 4, 8.
///
/// For BTreeMap and BTreeSet the serialize method will serialize values in
/// increasing order of keys.
///
/// Fields of structs are serialized in the order they appear in the code.
///
/// Enums can have no more than 65536 variants. They are serialized by using a
/// tag to indicate the variant, enumerating them in the order they are written
/// in source code. If the number of variants is less than or equal 256 then a
/// single byte is used to encode it. Otherwise two bytes are used for the tag,
/// encoded in little endian.
///
/// # Example
/// ```ignore
/// #[derive(Serial)]
/// struct Foo {
///     #[concordium(size_length = 1)]
///     bar: BTreeSet<u8>,
/// }
/// ```
#[proc_macro_derive(Serial, attributes(concordium))]
pub fn serial_derive(input: TokenStream) -> TokenStream {
    let ast = parse_macro_input!(input);
    unwrap_or_report(impl_serial(&ast))
}

fn impl_serial_field(
    field: &syn::Field,
    ident: &proc_macro2::TokenStream,
    out: &syn::Ident,
) -> syn::Result<proc_macro2::TokenStream> {
    if let Some(size_length) = find_length_attribute(&field.attrs)? {
        let l = format_ident!("U{}", 8 * size_length);
        Ok(quote!({
            use concordium_std::SerialCtx;
            #ident.serial_ctx(concordium_std::schema::SizeLength::#l, #out)?;
        }))
    } else {
        Ok(quote! {
            #ident.serial(#out)?;
        })
    }
}

fn impl_serial(ast: &syn::DeriveInput) -> syn::Result<TokenStream> {
    let data_name = &ast.ident;

    let span = ast.span();

    let write_ident = format_ident!("W", span = span);

    let (impl_generics, ty_generics, where_clauses) = ast.generics.split_for_impl();

    let out_ident = format_ident!("out");

    let body = match ast.data {
        syn::Data::Struct(ref data) => {
            let fields_tokens = match data.fields {
                syn::Fields::Named(_) => {
                    data.fields
                        .iter()
                        .map(|field| {
                            let field_ident = field.ident.clone().unwrap(); // safe since named fields.
                            let field_ident = quote!(self.#field_ident);
                            impl_serial_field(field, &field_ident, &out_ident)
                        })
                        .collect::<syn::Result<_>>()?
                }
                syn::Fields::Unnamed(_) => data
                    .fields
                    .iter()
                    .enumerate()
                    .map(|(i, field)| {
                        let i = syn::LitInt::new(i.to_string().as_str(), Span::call_site());
                        let field_ident = quote!(self.#i);
                        impl_serial_field(field, &field_ident, &out_ident)
                    })
                    .collect::<syn::Result<_>>()?,
                syn::Fields::Unit => proc_macro2::TokenStream::new(),
            };
            quote! {
                #fields_tokens
                Ok(())
            }
        }
        syn::Data::Enum(ref data) => {
            let mut matches_tokens = proc_macro2::TokenStream::new();

            let size = if data.variants.len() <= 256 {
                format_ident!("u8")
            } else if data.variants.len() <= 256 * 256 {
                format_ident!("u16")
            } else {
                unimplemented!(
                    "[derive(Serial)]: Enums with more than 65536 variants are not supported."
                );
            };

            for (i, variant) in data.variants.iter().enumerate() {
                let (field_names, pattern) = match variant.fields {
                    syn::Fields::Named(_) => {
                        let field_names: Vec<_> = variant
                            .fields
                            .iter()
                            .map(|field| field.ident.clone().unwrap())
                            .collect();
                        (field_names.clone(), quote! { {#(#field_names),*} })
                    }
                    syn::Fields::Unnamed(_) => {
                        let field_names: Vec<_> = variant
                            .fields
                            .iter()
                            .enumerate()
                            .map(|(i, _)| format_ident!("x_{}", i))
                            .collect();
                        (field_names.clone(), quote! { (#(#field_names),*) })
                    }
                    syn::Fields::Unit => (Vec::new(), proc_macro2::TokenStream::new()),
                };
                let field_tokens: proc_macro2::TokenStream = field_names
                    .iter()
                    .zip(variant.fields.iter())
                    .map(|(name, field)| impl_serial_field(field, &quote!(#name), &out_ident))
                    .collect::<syn::Result<_>>()?;

                let idx_lit =
                    syn::LitInt::new(format!("{}{}", i, size).as_str(), Span::call_site());
                let variant_ident = &variant.ident;

                matches_tokens.extend(quote! {
                    #data_name::#variant_ident#pattern => {
                        #idx_lit.serial(#out_ident)?;
                        #field_tokens
                    },
                })
            }
            quote! {
                match self {
                    #matches_tokens
                }
                Ok(())
            }
        }
        _ => unimplemented!("#[derive(Serial)] is not implemented for union."),
    };

    let gen = quote! {
        #[automatically_derived]
        impl #impl_generics Serial for #data_name #ty_generics #where_clauses {
            fn serial<#write_ident: Write>(&self, #out_ident: &mut #write_ident) -> Result<(), #write_ident::Err> {
                #body
            }
        }
    };
    Ok(gen.into())
}

/// A helper macro to derive both the Serial and Deserial traits.
/// `[derive(Serialize)]` is equivalent to `[derive(Serial,Deserial)]`, see
/// documentation of the latter two for details and options.
#[proc_macro_derive(Serialize, attributes(concordium))]
pub fn serialize_derive(input: TokenStream) -> TokenStream {
    unwrap_or_report(serialize_derive_worker(input))
}

fn serialize_derive_worker(input: TokenStream) -> syn::Result<TokenStream> {
    let ast = syn::parse(input)?;
    let mut tokens = impl_deserial(&ast)?;
    tokens.extend(impl_serial(&ast)?);
    Ok(tokens)
}

/// Derive the `SchemaType` trait for a type.
/// If the feature `build-schema` is not enabled this is a no-op, i.e., it does
/// not produce any code.
#[proc_macro_derive(SchemaType, attributes(size_length))]
pub fn schema_type_derive(input: TokenStream) -> TokenStream {
    unwrap_or_report(schema_type_derive_worker(input))
}

#[cfg(feature = "build-schema")]
fn schema_type_derive_worker(input: TokenStream) -> syn::Result<TokenStream> {
    let ast: syn::DeriveInput = syn::parse(input)?;

    let data_name = &ast.ident;

    let (impl_generics, ty_generics, where_clauses) = ast.generics.split_for_impl();

    let body = match ast.data {
        syn::Data::Struct(ref data) => {
            let fields_tokens = schema_type_fields(&data.fields)?;
            quote! {
                concordium_std::schema::Type::Struct(#fields_tokens)
            }
        }
        syn::Data::Enum(ref data) => {
            let mut used_variant_names = HashMap::new();
            let variant_tokens: Vec<_> = data
                .variants
                .iter()
                .map(|variant| {
                    // Handle the 'rename' attribute.
                    let (variant_name, variant_span) = match find_rename_attribute(&variant.attrs)?
                    {
                        Some(name_and_span) => name_and_span,
                        None => (variant.ident.to_string(), variant.ident.span()),
                    };
                    check_for_name_collisions(
                        &mut used_variant_names,
                        &variant_name,
                        variant_span,
                    )?;

                    let fields_tokens = schema_type_fields(&variant.fields)?;
                    Ok(quote! {
                        (concordium_std::String::from(#variant_name), #fields_tokens)
                    })
                })
                .collect::<syn::Result<_>>()?;
            quote! {
                concordium_std::schema::Type::Enum(concordium_std::Vec::from([ #(#variant_tokens),* ]))
            }
        }
        _ => syn::Error::new(ast.span(), "Union is not supported").to_compile_error(),
    };

    let out = quote! {
        #[automatically_derived]
        impl #impl_generics concordium_std::schema::SchemaType for #data_name #ty_generics #where_clauses {
            fn get_type() -> concordium_std::schema::Type {
                #body
            }
        }
    };
    Ok(out.into())
}

#[cfg(not(feature = "build-schema"))]
fn schema_type_derive_worker(_input: TokenStream) -> syn::Result<TokenStream> {
    Ok(TokenStream::new())
}

#[cfg(feature = "build-schema")]
fn schema_type_field_type(field: &syn::Field) -> syn::Result<proc_macro2::TokenStream> {
    let field_type = &field.ty;
    if let Some(l) = find_length_attribute(&field.attrs)? {
        let size = format_ident!("U{}", 8 * l);
        Ok(quote! {
            <#field_type as concordium_std::schema::SchemaType>::get_type().set_size_length(concordium_std::schema::SizeLength::#size)
        })
    } else {
        Ok(quote! {
            <#field_type as concordium_std::schema::SchemaType>::get_type()
        })
    }
}

#[cfg(feature = "build-schema")]
fn schema_type_fields(fields: &syn::Fields) -> syn::Result<proc_macro2::TokenStream> {
    match fields {
        syn::Fields::Named(_) => {
            let mut used_field_names = HashMap::new();
            let fields_tokens: Vec<_> = fields
                .iter()
                .map(|field| {
                    // Handle the 'rename' attribute.
                    let (field_name, field_span) = match find_rename_attribute(&field.attrs)? {
                        Some(name_and_span) => name_and_span,
                        None => (field.ident.clone().unwrap().to_string(), field.ident.span()), // safe since named fields.
                    };
                    check_for_name_collisions(&mut used_field_names, &field_name, field_span)?;

                    let field_schema_type = schema_type_field_type(&field)?;
                    Ok(quote! {
                        (concordium_std::String::from(#field_name), #field_schema_type)
                    })
                })
                .collect::<syn::Result<_>>()?;
            Ok(
                quote! { concordium_std::schema::Fields::Named(concordium_std::Vec::from([ #(#fields_tokens),* ])) },
            )
        }
        syn::Fields::Unnamed(_) => {
            let fields_tokens: Vec<_> =
                fields.iter().map(schema_type_field_type).collect::<syn::Result<_>>()?;
            Ok(quote! { concordium_std::schema::Fields::Unnamed([ #(#fields_tokens),* ].to_vec()) })
        }
        syn::Fields::Unit => Ok(quote! { concordium_std::schema::Fields::None }),
    }
}

/// We reserve a number of error codes for custom errors, such as ParseError,
/// that are provided by concordium-std. These reserved error codes can have
/// indices i32::MIN, i32::MIN + 1, ..., RESERVED_ERROR_CODES
const RESERVED_ERROR_CODES: i32 = i32::MIN + 100;

/// Derive the conversion of enums that represent error types into the Reject
/// struct which can be used as the error type of init and receive functions.
/// Creating custom enums for error types can provide meaningful error messages
/// to the user of the smart contract.
///
/// Note that at the moment, we can only derive fieldless enums and the return
/// value is always [`None`][std::option::Option::None].
///
/// The conversion will map the first variant to error code -1, second to -2,
/// etc.
///
/// ### Example
/// ```ignore
/// #[derive(Clone, Copy, Reject)]
/// enum MyError {
///     IllegalState, // receives error code -1
///     WrongSender, // receives error code -2
///     // TimeExpired(time: Timestamp), /* currently not supported */
///     ...
/// }
/// ```
/// ```ignore
/// #[receive(contract = "my_contract", name = "some_receive")]
/// fn receive<A: HasActions>(ctx: &impl HasReceiveContext, state: &mut MyState)
/// -> Result<A, MyError> {...}
/// ```
#[proc_macro_derive(Reject, attributes(from))]
pub fn reject_derive(input: TokenStream) -> TokenStream {
    unwrap_or_report(reject_derive_worker(input))
}

fn reject_derive_worker(input: TokenStream) -> syn::Result<TokenStream> {
    let ast: syn::DeriveInput = syn::parse(input)?;
    let enum_data = match &ast.data {
        syn::Data::Enum(data) => Ok(data),
        _ => Err(syn::Error::new(ast.span(), "Reject can only be derived for enums.")),
    }?;
    let enum_ident = &ast.ident;

    // Ensure that the number of enum variants fits into the number of error codes
    // we can generate.
    let too_many_variants = format!(
        "Error enum {} cannot have more than {} variants.",
        enum_ident,
        RESERVED_ERROR_CODES.neg()
    );
    match i32::try_from(enum_data.variants.len()) {
        Ok(n) if n <= RESERVED_ERROR_CODES.neg() => (),
        _ => {
            return Err(syn::Error::new(ast.span(), &too_many_variants));
        }
    };

    let variant_error_conversions = generate_variant_error_conversions(&enum_data, &enum_ident)?;

    let gen = quote! {
        /// The from implementation maps the first variant to -1, second to -2, etc.
        /// NB: This differs from the cast `variant as i32` since we cannot easily modify
        /// the variant tags in the derive macro itself.
        #[automatically_derived]
        impl From<#enum_ident> for Reject {
            #[inline(always)]
            fn from(e: #enum_ident) -> Self {
                Reject {
                    error_code: unsafe { concordium_std::num::NonZeroI32::new_unchecked(-(e as i32) - 1) },
                    return_value: None
                }
            }
        }

        #(#variant_error_conversions)*
    };
    Ok(gen.into())
}

/// Generate error conversions for enum variants e.g. for converting
/// `ParseError` to `MyParseErrorWrapper` in
///
/// ```ignore
/// enum MyErrorType {
///   #[from(ParseError)]
///   MyParseErrorWrapper,
///   ...
/// }
/// ```
fn generate_variant_error_conversions(
    enum_data: &DataEnum,
    enum_name: &syn::Ident,
) -> syn::Result<Vec<proc_macro2::TokenStream>> {
    Ok(enum_data
        .variants
        .iter()
        .map(|variant| {
            // in the future we might incorporate explicit discriminants,
            // but the general case of this requires evaluating constant expressions,
            // which is not easily supported at the moment.
            if let Some((_, discriminant)) = variant.discriminant.as_ref() {
                return Err(syn::Error::new(
                    discriminant.span(),
                    "Explicit discriminants are not yet supported.",
                ));
            }
            let variant_attributes = variant.attrs.iter();
            variant_attributes
                .map(move |attr| {
                    parse_attr_and_gen_error_conversions(attr, enum_name, &variant.ident)
                })
                .collect::<syn::Result<Vec<_>>>()
        })
        .collect::<syn::Result<Vec<_>>>()?
        .into_iter()
        .flatten()
        .flatten()
        .collect())
}

/// Generate error conversion for a given enum variant.
fn parse_attr_and_gen_error_conversions(
    attr: &syn::Attribute,
    enum_name: &syn::Ident,
    variant_name: &syn::Ident,
) -> syn::Result<Vec<proc_macro2::TokenStream>> {
    let wrong_from_usage = |x: &dyn Spanned| {
        syn::Error::new(
            x.span(),
            "The `from` attribute expects a list of error types, e.g.: #[from(ParseError)].",
        )
    };
    match attr.parse_meta() {
        Ok(syn::Meta::List(list)) if list.path.is_ident("from") => {
            let mut from_error_names = vec![];
            for nested in list.nested.iter() {
                // check that all items in the list are paths
                match nested {
                    syn::NestedMeta::Meta(meta) => match meta {
                        Meta::Path(from_error) => {
                            let ident = from_error
                                .get_ident()
                                .ok_or_else(|| wrong_from_usage(from_error))?;
                            from_error_names.push(ident);
                        }
                        other => return Err(wrong_from_usage(&other)),
                    },
                    syn::NestedMeta::Lit(l) => return Err(wrong_from_usage(&l)),
                }
            }
            Ok(from_error_token_stream(&from_error_names, &enum_name, variant_name).collect())
        }
        Ok(syn::Meta::NameValue(mnv)) if mnv.path.is_ident("from") => Err(wrong_from_usage(&mnv)),
        _ => Ok(vec![]),
    }
}

/// Generating the conversion code a la
/// ```ignore
/// impl From<ParseError> for MyErrorType {
///    fn from(x: ParseError) -> Self {
///      MyError::MyParseErrorWrapper
///    }
/// }
/// ```
fn from_error_token_stream<'a>(
    paths: &'a [&'a syn::Ident],
    enum_name: &'a syn::Ident,
    variant_name: &'a syn::Ident,
) -> impl Iterator<Item = proc_macro2::TokenStream> + 'a {
    paths.iter().map(move |from_error| {
        quote! {
        impl From<#from_error> for #enum_name {
           #[inline]
           fn from(fe: #from_error) -> Self {
             #enum_name::#variant_name
           }
        }}
    })
}

#[proc_macro_attribute]
/// Derive the appropriate export for an annotated test function, when feature
/// "wasm-test" is enabled, otherwise behaves like `#[test]`.
pub fn concordium_test(attr: TokenStream, item: TokenStream) -> TokenStream {
    unwrap_or_report(concordium_test_worker(attr, item))
}

/// Derive the appropriate export for an annotated test function, when feature
/// "wasm-test" is enabled, otherwise behaves like `#[test]`.
#[cfg(feature = "wasm-test")]
fn concordium_test_worker(_attr: TokenStream, item: TokenStream) -> syn::Result<TokenStream> {
    let test_fn_ast: syn::ItemFn =
        attach_error(syn::parse(item), "#[concordium_test] can only be applied to functions.")?;

    let test_fn_name = &test_fn_ast.sig.ident;
    let rust_export_fn_name = format_ident!("concordium_test_{}", test_fn_name);
    let wasm_export_fn_name = format!("concordium_test {}", test_fn_name);

    let test_fn = quote! {
        // Setup test function
        #test_fn_ast

        // Export test function in wasm
        #[export_name = #wasm_export_fn_name]
        pub extern "C" fn #rust_export_fn_name() {
            #test_fn_name()
        }
    };
    Ok(test_fn.into())
}

/// Derive the appropriate export for an annotated test function, when feature
/// "wasm-test" is enabled, otherwise behaves like `#[test]`.
#[cfg(not(feature = "wasm-test"))]
fn concordium_test_worker(_attr: TokenStream, item: TokenStream) -> syn::Result<TokenStream> {
    let test_fn_ast: syn::ItemFn =
        attach_error(syn::parse(item), "#[concordium_test] can only be applied to functions.")?;

    let test_fn = quote! {
        #[test]
        #test_fn_ast
    };
    Ok(test_fn.into())
}

/// Sets the cfg for testing targeting either Wasm and native.
#[cfg(feature = "wasm-test")]
#[proc_macro_attribute]
pub fn concordium_cfg_test(_attr: TokenStream, item: TokenStream) -> TokenStream { item }

/// Sets the cfg for testing targeting either Wasm and native.
#[cfg(not(feature = "wasm-test"))]
#[proc_macro_attribute]
pub fn concordium_cfg_test(_attr: TokenStream, item: TokenStream) -> TokenStream {
    let item = proc_macro2::TokenStream::from(item);
    let out = quote! {
        #[cfg(test)]
        #item
    };
    out.into()
}<|MERGE_RESOLUTION|>--- conflicted
+++ resolved
@@ -446,13 +446,8 @@
         &mut required_args,
     );
 
-    // TODO: refactor
     let mut out = if init_attributes.optional.low_level {
-<<<<<<< HEAD
         required_args.push("state: &mut impl HasContractStateLL");
-=======
-        required_args.push("state: &mut impl HasContractState");
->>>>>>> c632f69e
         quote! {
             #[export_name = #wasm_export_fn_name]
             pub extern "C" fn #rust_export_fn_name(#amount_ident: concordium_std::Amount) -> i32 {
@@ -489,29 +484,18 @@
         quote! {
             #[export_name = #wasm_export_fn_name]
             pub extern "C" fn #rust_export_fn_name(amount: concordium_std::Amount) -> i32 {
-<<<<<<< HEAD
-                use concordium_std::{trap, ExternContext, InitContextExtern, ContractStateHL, HasContractStateHL};
+                use concordium_std::{trap, ExternContext, InitContextExtern, ContractStateHL, HasContractStateHL, ReturnValue, rc::Rc, cell::RefCell};
                 #setup_fn_optional_args
                 let ctx = ExternContext::<InitContextExtern>::open(());
                 let state_ll = Rc::new(RefCell::new(ContractStateLL::open(())));
                 let mut allocator = ContractStateHL::open(Rc::clone(&state_ll));
                 match #fn_name(&ctx, #(#fn_optional_args, )* &mut allocator) {
-                    Ok(state) => {
-                        state.store(&[], state_ll);
-=======
-                use concordium_std::{trap, ExternContext, InitContextExtern, ContractState, ReturnValue};
-                #setup_fn_optional_args
-                let ctx = ExternContext::<InitContextExtern>::open(());
-                match #fn_name(&ctx, #(#fn_optional_args),*) {
                     Ok((rv, state)) => {
                         if rv.serial(&mut ReturnValue::open()).is_err() {
                             trap() // Could not serialize the return value (initialization fails).
                         }
-                        let mut state_bytes = ContractState::open(());
-                        if state.serial(&mut state_bytes).is_err() {
-                            trap() // Could not initialize contract.
-                        };
->>>>>>> c632f69e
+                        // Store the state.
+                        state.store(&[], state_ll);
                         0
                     },
                     Err(reject) => {
@@ -696,26 +680,11 @@
         &mut required_args,
     );
 
-    // TODO: refactor
     let mut out = if receive_attributes.optional.low_level {
-<<<<<<< HEAD
-        required_args.push("state: &mut impl HasContractStateLL");
         quote! {
             #[export_name = #wasm_export_fn_name]
             pub extern "C" fn #rust_export_fn_name(#amount_ident: concordium_std::Amount) -> i32 {
-                use concordium_std::{SeekFrom, ContractStateLL, HasContractStateLL, Logger, ReceiveContextExtern, ExternContext};
-                #setup_fn_optional_args
-                let ctx = ExternContext::<ReceiveContextExtern>::open(());
-                let mut state = ContractStateLL::open(());
-                let res: Result<Action, _> = #fn_name(&ctx, #(#fn_optional_args, )* &mut state);
-                match res {
-                    Ok(act) => {
-                        act.tag() as i32
-=======
-        quote! {
-            #[export_name = #wasm_export_fn_name]
-            pub extern "C" fn #rust_export_fn_name(#amount_ident: concordium_std::Amount) -> i32 {
-                use concordium_std::{SeekFrom, ContractState, Logger, ReceiveContextExtern, ExternContext, ExternLowLevelHost};
+                use concordium_std::{SeekFrom, Logger, ReceiveContextExtern, ExternContext, ExternLowLevelHost};
                 #setup_fn_optional_args
                 let ctx = ExternContext::<ReceiveContextExtern>::open(());
                 let mut host = ExternLowLevelHost::default();
@@ -725,7 +694,6 @@
                             trap() // Could not serialize the return value.
                         }
                         0
->>>>>>> c632f69e
                     }
                     Err(reject) => {
                         let reject = Reject::from(reject);
@@ -745,44 +713,24 @@
             }
         }
     } else {
-<<<<<<< HEAD
-        required_args.push("state: &mut impl Persistable");
         required_args.push("allocator: &mut impl HasContractStateHL");
 
         quote! {
             #[export_name = #wasm_export_fn_name]
             pub extern "C" fn #rust_export_fn_name(#amount_ident: concordium_std::Amount) -> i32 {
-                use concordium_std::{SeekFrom, ContractStateHL, HasContractStateHL, Logger, trap};
+                use concordium_std::{SeekFrom, ContractStateHL, HasContractStateHL, Logger, ExternHost, trap, cell::RefCell, rc::Rc};
                 #setup_fn_optional_args
                 let ctx = ExternContext::<ReceiveContextExtern>::open(());
                 let state_ll = Rc::new(RefCell::new(ContractStateLL::open(())));
                 let mut allocator = ContractStateHL::open(Rc::clone(&state_ll));
-                if let Ok(mut state) = Persistable::load(&[], state_ll) {
-                    let res: Result<Action, _> = #fn_name(&ctx, #(#fn_optional_args, )* &mut state, &mut allocator);
-                    match res {
-                        Ok(act) => {
-                            act.tag() as i32
-=======
-        quote! {
-            #[export_name = #wasm_export_fn_name]
-            pub extern "C" fn #rust_export_fn_name(#amount_ident: concordium_std::Amount) -> i32 {
-                use concordium_std::{SeekFrom, ContractState, Logger, ExternHost, trap};
-                #setup_fn_optional_args
-                let ctx = ExternContext::<ReceiveContextExtern>::open(());
-                let mut state_bytes = ContractState::open(());
-                if let Ok(state) = (&mut state_bytes).get() {
-                    let mut host = ExternHost { state };
-                    match #fn_name(&ctx, &mut host, #(#fn_optional_args, )*) {
+                if let Ok(state) = Persistable::load(&[], Rc::clone(&state_ll)) {
+                    let mut host = ExternHost { state, state_ll};
+                    match #fn_name(&ctx, &mut host, #(#fn_optional_args, )* &mut allocator) {
                         Ok(rv) => {
-                            let res = state_bytes
-                                .seek(SeekFrom::Start(0))
-                                .and_then(|_| host.state().serial(&mut state_bytes))
-                                .and_then(|_| rv.serial(&mut ReturnValue::open()));
-                            if res.is_err() {
-                                trap() // Could not serialize state or return value.
+                            if rv.serial(&mut ReturnValue::open()).is_err() {
+                                trap() // Could not serialize return value.
                             }
                             0
->>>>>>> c632f69e
                         }
                         Err(reject) => {
                             let reject = Reject::from(reject);
