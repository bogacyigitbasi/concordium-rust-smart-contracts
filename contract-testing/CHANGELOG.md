# Changelog

## Unreleased changes

<<<<<<< HEAD
- Add support for querying the module reference and contract name of an instance.
  This functionality is only available on-chain from protocol version 7.
=======
- Bump minimum supported Rust version (MSRV) to `1.72`.
>>>>>>> 7fe0dafb

## 4.1.0

- Fix a bug in debug output. The events emitted before some contract queries
  (such as querying account balance) were not emitted in the debug output. To
  fix this, `DebugTraceElement` gets a new variant `Debug` to retain these
  events.

## 4.0.0

- Add support for debug output when running smart contracts. This adds a new
  `module_deploy_v1_debug` method to the `Chain` that allows debug symbols
  in the deployed module.
- Add `DebugInfoExt` trait that has convenience methods for printing debug
  information.
- Add `debug_trace` field to `DebugTraceElement` variants. This records both any
  information emitted by the `concordium_dbg!` macro of `concordium-std` as well
  as the trace of all the host function calls that occurred.
- Add `is_debug_enabled` function to detect whether tests are being run in debug
  mode or not. This function uses the `CARGO_CONCORDIUM_TEST_ALLOW_DEBUG`
  environment variable that is set by `cargo-concordium` when running in debug
  mode.

## 3.2.0

- Bump minimum supported Rust version to `1.67`.
- Re-export `AccountKeys`.

## 3.1.0

- Add functionality for setting the exchange rates and block time of the chain based on queries from an external node.
  - Configured via a builder pattern, see `Chain::builder`.
- Add methods to `Chain`:
  - `external_query_block` to get the default block used for external queries
  - `block_time` to get the block time
  - `tick_block_time` to increase the block time by a `Duration`
- Add the following types by re-exporting them from internal crates:
  - `BlockHash`
  - `Timestamp` which `SlotTime` is an alias of.
  - `Duration`
  - `Endpoint`
- Add methods to the `Chain` for adding external accounts and contracts and for invoking contracts on an external node.
  - See the `Chain` method `contract_invoke_external` for more details.
- Add helper method `parse_return_value` to `ContractInvokeError` and `ContractInvokeSuccess`.
- Bump minimum supported Rust version to `1.66`.

## 3.0.0

- Support protocol 6 semantics, in particular validation assumes protocol 6
  semantics now, allowing sign extension instructions and new operations for
  querying account's public keys, and checking signatures with account's keys.
- Add `AccountSignatures` structure.
- Add an `AccountAccessStructure` to the `Account` structure. This is a breaking
  change. Extend the constructors of `Account` to allow constructing accounts
  with this access structure.

## 2.0.0

- Include `ContractTraceElement`s for failed contract executions, including internal failures.
  - Introduce the enum `DebugTraceElement`, which has information about trace elements, including failed ones and the cause of error, and the energy usage.
  - On the `ContractInvokeSuccess` type:
    - Change the type of the `trace_elements` field to be `Vec<DebugTraceElement>` instead of `Vec<ContractTraceElement>`. (breaking change)
    - Add a helper method, `effective_trace_elements()`, to retrieve the "effective" trace elements, i.e., elements that were *not* rolled back.
      - These are the elements that were previously returned in the `trace_elements` field.
      - There is also a version of the method which clones: `effective_trace_elements_cloned()`.
    - To migrate existing code, replace `some_update.trace_elements` with `some_update.effective_trace_elements_cloned()`.
    - Add a helper method, `rollbacks_occurred()`, to determine whether any internal failures or rollbacks occurred. 
  - On the `ContractInvokeError` type:
    - Include the field `trace_elements` of type `Vec<DebugTraceElements>` with the trace elements that were hitherto discarded. (breaking change)
    - To migrate, include the new field or use `..` when pattern matching on the type.

## 1.0.0

- The initial release of the library.<|MERGE_RESOLUTION|>--- conflicted
+++ resolved
@@ -2,12 +2,9 @@
 
 ## Unreleased changes
 
-<<<<<<< HEAD
 - Add support for querying the module reference and contract name of an instance.
   This functionality is only available on-chain from protocol version 7.
-=======
 - Bump minimum supported Rust version (MSRV) to `1.72`.
->>>>>>> 7fe0dafb
 
 ## 4.1.0
 
