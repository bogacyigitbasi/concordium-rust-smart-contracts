--- conflicted
+++ resolved
@@ -353,12 +353,8 @@
           sed -i "s/root/Concordium <developers@concordium.com>/g" ${{ runner.temp }}/$PROJECT_NAME/Cargo.toml
           sed -i "s/{version = \"10.0\", default-features = false}/{path = \"..\/..\/concordium-std\", default-features = false}/g" ${{ runner.temp }}/$PROJECT_NAME/Cargo.toml
           sed -i "s/{version = \"6.1\", default-features = false}/{path = \"..\/..\/concordium-cis2\", default-features = false}/g" ${{ runner.temp }}/$PROJECT_NAME/Cargo.toml
-<<<<<<< HEAD
-          sed -i "s/concordium-smart-contract-testing = \"4.0\"/concordium-smart-contract-testing = {path = \"..\/..\/contract-testing\"}/g" ${{ runner.temp }}/$PROJECT_NAME/Cargo.toml
+          sed -i "s/concordium-smart-contract-testing = \"4.2\"/concordium-smart-contract-testing = {path = \"..\/..\/contract-testing\"}/g" ${{ runner.temp }}/$PROJECT_NAME/Cargo.toml
           sed -i "s/concordium-std-derive = \"6.0\"/concordium-std-derive = {path = \"..\/..\/concordium-std-derive\"}/g" ${{ runner.temp }}/$PROJECT_NAME/Cargo.toml
-=======
-          sed -i "s/concordium-smart-contract-testing = \"4.2\"/concordium-smart-contract-testing = {path = \"..\/..\/contract-testing\"}/g" ${{ runner.temp }}/$PROJECT_NAME/Cargo.toml
->>>>>>> d8741174
           diff ${{ runner.temp }}/$PROJECT_NAME/Cargo.toml examples/cis2-nft/Cargo.toml
           diff ${{ runner.temp }}/$PROJECT_NAME/src/lib.rs examples/cis2-nft/src/lib.rs
           diff ${{ runner.temp }}/$PROJECT_NAME/tests/tests.rs examples/cis2-nft/tests/tests.rs
@@ -406,12 +402,8 @@
           sed -i "s/root/Concordium <developers@concordium.com>/g" ${{ runner.temp }}/$PROJECT_NAME/Cargo.toml
           sed -i "s/version = \"10.0\", default-features = false/path = \"..\/..\/concordium-std\", version = \"10.0\", default-features = false/g" ${{ runner.temp }}/$PROJECT_NAME/Cargo.toml
           sed -i "s/version = \"6.1\", default-features = false/path = \"..\/..\/concordium-cis2\", version = \"6.1\", default-features = false/g" ${{ runner.temp }}/$PROJECT_NAME/Cargo.toml
-<<<<<<< HEAD
-          sed -i "s/concordium-smart-contract-testing = \"4.0\"/concordium-smart-contract-testing = {path = \"..\/..\/contract-testing\"}/g" ${{ runner.temp }}/$PROJECT_NAME/Cargo.toml
+          sed -i "s/concordium-smart-contract-testing = \"4.2\"/concordium-smart-contract-testing = {path = \"..\/..\/contract-testing\"}/g" ${{ runner.temp }}/$PROJECT_NAME/Cargo.toml
           sed -i "s/concordium-std-derive = \"6.0\"/concordium-std-derive = {path = \"..\/..\/concordium-std-derive\"}/g" ${{ runner.temp }}/$PROJECT_NAME/Cargo.toml
-=======
-          sed -i "s/concordium-smart-contract-testing = \"4.2\"/concordium-smart-contract-testing = {path = \"..\/..\/contract-testing\"}/g" ${{ runner.temp }}/$PROJECT_NAME/Cargo.toml
->>>>>>> d8741174
           diff ${{ runner.temp }}/$PROJECT_NAME/Cargo.toml examples/credential-registry/Cargo.toml
           diff ${{ runner.temp }}/$PROJECT_NAME/src/lib.rs examples/credential-registry/src/lib.rs
           diff ${{ runner.temp }}/$PROJECT_NAME/tests/tests.rs examples/credential-registry/tests/tests.rs
