--- conflicted
+++ resolved
@@ -68,11 +68,7 @@
 /// implementation supported by external host functions provided by the chain,
 /// and a [test](crate::test_infrastructure::TestStateApi) one. The latter one
 /// is only useful for testing with the deprecated
-<<<<<<< HEAD
-/// [`concordium_std::test_infrastructure`] module.
-=======
 /// [`test_infrastructure`](crate::test_infrastructure) module.
->>>>>>> e916b1a7
 ///
 /// In user code this type parameter should generally be treated as boilerplate,
 /// and contract entrypoints should always be stated in terms of a generic type
@@ -233,11 +229,7 @@
 /// implementation supported by external host functions provided by the chain,
 /// and a [test](crate::test_infrastructure::TestStateApi) one. The latter one
 /// is only useful for testing with the deprecated
-<<<<<<< HEAD
-/// [`concordium_std::test_infrastructure`] module.
-=======
 /// [`test_infrastructure`](crate::test_infrastructure) module.
->>>>>>> e916b1a7
 ///
 /// In user code this type parameter should generally be treated as boilerplate,
 /// and contract entrypoints should always be stated in terms of a generic type
@@ -854,12 +846,8 @@
 
 /// The `fail` macro is used for testing as a substitute for the panic macro.
 /// It reports back error information to the host.
-<<<<<<< HEAD
-/// Used only in testing with [`concordium_std::test_infrastructure`]
-=======
 /// Used only in testing with
 /// [`test_infrastructure`](crate::test_infrastructure).
->>>>>>> e916b1a7
 #[cfg(feature = "std")]
 #[macro_export]
 macro_rules! fail {
@@ -882,12 +870,8 @@
 
 /// The `fail` macro is used for testing as a substitute for the panic macro.
 /// It reports back error information to the host.
-<<<<<<< HEAD
-/// Used only in testing with [`concordium_std::test_infrastructure`]
-=======
 /// Used only in testing with
 /// [`test_infrastructure`](crate::test_infrastructure).
->>>>>>> e916b1a7
 #[cfg(not(feature = "std"))]
 #[macro_export]
 macro_rules! fail {
@@ -910,12 +894,8 @@
 
 /// The `claim` macro is used for testing as a substitute for the assert macro.
 /// It checks the condition and if false it reports back an error.
-<<<<<<< HEAD
-/// Used only in testing with [`concordium_std::test_infrastructure`].
-=======
 /// Used only in testing with
 /// [`test_infrastructure`](crate::test_infrastructure).
->>>>>>> e916b1a7
 #[macro_export]
 macro_rules! claim {
     ($cond:expr) => {
@@ -937,12 +917,8 @@
 
 /// Ensure the first two arguments are equal, just like `assert_eq!`, otherwise
 /// reports an error.
-<<<<<<< HEAD
-/// Used only in testing with [`concordium_std::test_infrastructure`]
-=======
 /// Used only in testing with
 /// [`test_infrastructure`](crate::test_infrastructure).
->>>>>>> e916b1a7
 #[macro_export]
 macro_rules! claim_eq {
     ($left:expr, $right:expr $(,)?) => {
@@ -963,12 +939,8 @@
 
 /// Ensure the first two arguments are *not* equal, just like `assert_ne!`,
 /// otherwise reports an error.
-<<<<<<< HEAD
-/// Used only in testing with [`concordium_std::test_infrastructure`]
-=======
 /// Used only in testing with
 /// [`test_infrastructure`](crate::test_infrastructure).
->>>>>>> e916b1a7
 #[macro_export]
 macro_rules! claim_ne {
     ($left:expr, $right:expr $(,)?) => {
@@ -1068,11 +1040,7 @@
 /// Host-backed cryptographic primitives.
 ///
 /// See [`ExternCryptoPrimitives`] for the methods implemented via
-<<<<<<< HEAD
-/// [`HasCryptoPrimitives`].
-=======
 /// [`HasCryptoPrimitives`](crate::traits::HasCryptoPrimitives).
->>>>>>> e916b1a7
 pub type CryptoPrimitives = ExternCryptoPrimitives;
 
 /// A low-level host, used by receive methods with the attribute `low_level`.
@@ -1131,13 +1099,8 @@
 ///
 /// It is parametrized by a parameter `S` that is assumed to
 /// implement [`HasStateApi`] to support testing with the deprecated
-<<<<<<< HEAD
-/// [`concordium_std::test_infrastructure`]. The `S` defaults to `StateApi`,
-/// which is sufficient to test with the [concordium-smart-contract-testing](https://docs.rs/concordium-smart-contract-testing)
-=======
 /// [`test_infrastructure`](crate::test_infrastructure). The `S` defaults to
 /// `StateApi`, which is sufficient to test with the [concordium-smart-contract-testing](https://docs.rs/concordium-smart-contract-testing)
->>>>>>> e916b1a7
 /// library.
 ///
 /// The StateBuilder is designed to provide an abstraction over the contract
@@ -1227,11 +1190,7 @@
     marker: crate::marker::PhantomData<T>,
 }
 
-<<<<<<< HEAD
-/// **Typically referred to via the alias [`ChainMetadata`].**
-=======
 /// **Typically referred to via the alias [`ChainMeta`].**
->>>>>>> e916b1a7
 pub struct ExternChainMeta {}
 
 #[derive(Default)]
