--- conflicted
+++ resolved
@@ -1188,11 +1188,7 @@
         my_map.insert("abc".to_string(), "hello, world".to_string());
         my_map.insert("def".to_string(), "hallo, weld".to_string());
         my_map.insert("ghi".to_string(), "hej, verden".to_string());
-<<<<<<< HEAD
-        assert_eq!(my_map.get(&"abc".into()), Some(Ok("hello, world".to_string())));
-=======
-        assert_eq!(my_map.get("abc".to_string()), Some("hello, world".to_string()));
->>>>>>> 94f345b3
+        assert_eq!(my_map.get(&"abc".to_string()), Some("hello, world".to_string()));
 
         let mut iter = my_map.iter();
         assert_eq!(iter.next(), Some(("abc".to_string(), "hello, world".to_string())));
@@ -1209,7 +1205,7 @@
         let mut map = allocator.new_map();
         let value = String::from("hello");
         let _ = map.insert(42, value.clone());
-        assert_eq!(map.get(&42), Some(Ok(value)));
+        assert_eq!(map.get(&42), Some(value));
         map.remove(&42);
         assert_eq!(map.get(&42), None);
     }
@@ -1237,14 +1233,7 @@
         inner_map.insert(key_to_value, value);
         outer_map.insert(inner_map_key, inner_map);
 
-<<<<<<< HEAD
-        assert_eq!(
-            outer_map.get(&inner_map_key).unwrap().unwrap().get(&key_to_value),
-            Some(Ok(value))
-        );
-=======
-        assert_eq!(outer_map.get(inner_map_key).unwrap().get(key_to_value), Some(value));
->>>>>>> 94f345b3
+        assert_eq!(outer_map.get(&inner_map_key).unwrap().get(&key_to_value), Some(value));
     }
 
     #[test]
@@ -1286,8 +1275,7 @@
         inner_set.insert(value);
         outer_map.insert(inner_set_key, inner_set);
 
-<<<<<<< HEAD
-        assert!(outer_map.get(&inner_set_key).unwrap().unwrap().contains(&value));
+        assert!(outer_map.get(&inner_set_key).unwrap().contains(&value));
     }
 
     #[test]
@@ -1309,9 +1297,6 @@
         let _ = set.insert(3);
         set.clear();
         assert!(set.is_empty());
-=======
-        assert_eq!(outer_map.get(inner_set_key).unwrap().contains(&value), true);
->>>>>>> 94f345b3
     }
 
     #[test]
