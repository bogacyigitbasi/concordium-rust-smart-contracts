[package]
name = "concordium-std"
version = "10.0.0"
authors = ["Concordium <developers@concordium.com>"]
edition = "2021"
rust-version = "1.66"
license = "MPL-2.0"
description = "A standard library for writing smart contracts for the Concordium blockchain in Rust."
homepage = "https://github.com/Concordium/concordium-rust-smart-contracts/"
repository = "https://github.com/Concordium/concordium-rust-smart-contracts/"
readme = "./README.md"

# See more keys and their definitions at https://doc.rust-lang.org/cargo/reference/manifest.html
[dependencies]
sha2 = { version = "0.10", optional = true }
sha3 = { version = "0.10", optional = true }
secp256k1 = { version = "0.22", optional = true, features = ["lowmemory"] }
ed25519-zebra = { version = "2.2", optional = true }
quickcheck = {version = "1", optional = true }
getrandom = { version = "0.2", features = ["custom"], optional = true }

[dependencies.concordium-contracts-common]
path = "../concordium-rust-sdk/concordium-base/smart-contracts/contracts-common/concordium-contracts-common"
version = "9.0"
default-features = false
features = ["smart-contract"]

[features]
default = ["std"]
std = ["concordium-contracts-common/std"]
wasm-test = ["concordium-contracts-common/wasm-test"]
build-schema = ["concordium-contracts-common/build-schema"]
crypto-primitives = ["sha2", "sha3", "secp256k1", "ed25519-zebra"]
concordium-quickcheck = ["getrandom", "quickcheck", "concordium-contracts-common/concordium-quickcheck", "std"]
debug = []
<<<<<<< HEAD
# p7 enables support for functionality introduced in protocol version 7.
p7 = []
=======
bump_alloc = []
>>>>>>> 7fe0dafb

[lib]
crate-type = ["rlib"]

[profile.release]
# Tell `rustc` to optimize for small code size.
opt-level = "s"

[dev-dependencies]
trybuild = "1.0"
# Don't unwind on panics, just trap.
# panic = "abort"



[package.metadata.docs.rs]
# This sets the default target to `wasm32-unknown-unknown` and only builds that
# target on docs.rs. This is useful because the some parts of documentation only
# exist on that platform.
targets = ["wasm32-unknown-unknown"]<|MERGE_RESOLUTION|>--- conflicted
+++ resolved
@@ -33,12 +33,9 @@
 crypto-primitives = ["sha2", "sha3", "secp256k1", "ed25519-zebra"]
 concordium-quickcheck = ["getrandom", "quickcheck", "concordium-contracts-common/concordium-quickcheck", "std"]
 debug = []
-<<<<<<< HEAD
+bump_alloc = []
 # p7 enables support for functionality introduced in protocol version 7.
 p7 = []
-=======
-bump_alloc = []
->>>>>>> 7fe0dafb
 
 [lib]
 crate-type = ["rlib"]
